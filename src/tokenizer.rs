/// Returns true if the substring is at pos i
///
/// # Arguments
/// * `code` - String to look in
/// * `i` - Index to start at
/// * `substring` - Substring to compare against
///
/// # Returns
/// True if the substring is at position i in code
///
fn substring_at_pos(code: &str, i: usize, substring: &str) -> bool {
    let mut result = false;

    // only test if there's space for the substring in the first place
    if substring.chars().count() <= code.chars().count() - i {
        result = true;
        for c in 0..substring.chars().count() {
            if code.chars().nth(i + c) != substring.chars().nth(c) {
                result = false;
            }
        }
    }
    result
}

/// Returns true iff there is whitespace that is not in the language at pos
///
/// # Arguments
/// * `code` - Code to look in
/// * `i` - Index to observe
///
/// # Returns
/// True iff there is irrelevant whitespace at i
///
fn whitespace_at_pos(code: &str, i: usize) -> bool {
    // NOTE - since \n separates statements and is in the grammar, it is a token. No other
    // whitespace

    let char_test = code.chars().nth(i).unwrap();

    char_test == ' ' || char_test == '\t'
}

/// Retrieves the next token in `code` starting at index `i`, and updates `i` accordingly.
///
/// # Arguments
/// * `code` - A string representing the user program.
/// * `i` - An index in `code` representing where to start searching.
///
/// # Updates
/// * `i` - Set to 1 past end of returned token. Only updated if Ok() returned.
///
/// # Returns
/// Returns the token starting at index `i` in the string `code` (if found).
/// If not found, returns an error.
/// If token is a nickname (such as ≤ for <=), replaces with the more accessible one to type. (in
/// that case <= for example)
/// If the token is a series of more than ten -'s in a row, it should return only 10
/// (----------)
///
/// # Errors
/// * "Unterminated comment" - A comment (starting with '(*' ) had no ending ( '*)' )
/// * "Unterminated named identifier" - A named identifier (starting with '\'') had no matching
/// '\''
///
pub fn next_token(code: &str, i: &mut usize) -> Result<String, String> {
    // NOTE - since some of our characters are outside ascii range, functions like
    // code.len() are not allowed. Nor is indexing directly with things like code[i]

    let code_length = code.chars().count();

    if *i >= code_length {
        return Err(String::from("Not found"));
    }
    // skip all comments and irrelevant whitespace
    while whitespace_at_pos(code, *i) || substring_at_pos(code, *i, "(*") {
        *i += 1;
        if !whitespace_at_pos(code, *i - 1) {
            // skip comment
            let mut bal = 1;
            while bal != 0 {
                *i += 1;
                if *i >= code_length {
                    return Err(String::from("Unterminated comment"));
                }
                if substring_at_pos(code, *i, "(*") {
                    bal += 1;
                    *i += 1;
                } else if substring_at_pos(code, *i, "*)") {
                    bal -= 1;
                    *i += 1;
                }
            }
            *i += 1;
        }
        if *i >= code_length {
            return Err(String::from("Not found"));
        }
    }

    let start_pos = *i;

    if code.chars().nth(*i).unwrap().is_digit(10) || code.chars().nth(*i).unwrap() == '.' {
        // numeric literal
        let mut seen_dot = code.chars().nth(*i).unwrap() == '.';
        *i += 1;
        while *i < code_length
            && (code.chars().nth(*i).unwrap().is_digit(10)
                || (!seen_dot && code.chars().nth(*i).unwrap() == '.'))
        {
            seen_dot |= code.chars().nth(*i).unwrap() == '.';
            *i += 1;
        }
        Ok(code.chars().skip(start_pos).take(*i - start_pos).collect())
    } else if code.chars().nth(*i).unwrap() == '\'' {
        // named identifier
        *i += 1;
        let mut terminated = false;
        while *i < code_length && !terminated {
            terminated |= code.chars().nth(*i).unwrap() == '\'';
            *i += 1;
        }
        if !terminated {
            return Err(String::from("Unterminated named identifier"));
        }
        Ok(code.chars().skip(start_pos).take(*i - start_pos).collect())
    } else if substring_at_pos(code, *i, "<=")
        || substring_at_pos(code, *i, ">=")
        || substring_at_pos(code, *i, "<>")
    {
        // multichar token
        *i += 2;
        Ok(code.chars().skip(start_pos).take(*i - start_pos).collect())
    } else if substring_at_pos(code, *i, "≤") {
        // nickname <=
        *i += 1;
        Ok(String::from("<="))
    } else if substring_at_pos(code, *i, "≥") {
        // nickname >=
        *i += 1;
        Ok(String::from(">="))
    } else if substring_at_pos(code, *i, "≠") {
        // nickname <>
        *i += 1;
        Ok(String::from("<>"))
    } else if substring_at_pos(code, *i, "----------") {
        // nickname family ----------
        *i += 10;
        while *i < code_length && code.chars().nth(*i).unwrap() == '-' {
            *i += 1;
        }
        Ok(String::from("----------"))
    } else {
        // single char
        *i += 1;
        Ok(code.chars().skip(start_pos).take(*i - start_pos).collect())
    }
}

/// Retrieves the next "unit" token in `code` starting at index `i`, and updates `i` accordingly.
/// Since the grammar for units is so different, it requires its own tokenizer.
///
/// # Arguments
/// * `code` - A string representing the user program.
/// * `i` - An index in `code` representing where to start searching.
///
/// # Updates
/// * `i` - Set to 1 past end of returned token. Only updated if Ok() returned.
///
/// # Returns
/// Returns the token starting at index `i` in the string `code` (if found).
/// If not found, returns an error.
///
/// # Errors
/// * "Unterminated comment" - A comment (starting with '(*' ) had no ending ( '*)' )
/// * "Unexpected symbol" - A symbol was found that is unknown to the grammar
///
<<<<<<< HEAD
fn next_unit_token(code: &str, i: &mut usize) -> Result<String, String> {
    // TODO - implement function 
    
     let code_length = code.chars().count();

      if *i >= code_length {
          return Err(String::from("Not found"));
      }
      // skip all comments and irrelevant whitespace
      while whitespace_at_pos(code, *i) || substring_at_pos(code, *i, "(*") {
          *i += 1;
          if !whitespace_at_pos(code, *i - 1) {
              // skip comment
              let mut bal = 1;
              while bal != 0 {
                  *i += 1;
                  if *i >= code_length {
                      return Err(String::from("Unterminated comment"));
                  }
                  if substring_at_pos(code, *i, "(*") {
                      bal += 1;
                      *i += 1;
                  } else if substring_at_pos(code, *i, "*)") {
                      bal -= 1;
                      *i += 1;
                  }
              }
              *i += 1;
          }
          if *i >= code_length {
              return Err(String::from("Not found"));
          }
      }
=======
pub fn next_unit_token(_code: &str, _i: &mut usize) -> Result<String, String> {
    // TODO - implement function
>>>>>>> a680c56f

    let start_pos = *i;
    
    let special_characters = ['*', '/', ']', '^'];

    // special characters
    if special_characters.contains(&code.chars().nth(*i).unwrap()) {
        *i += 1;
        Ok(code.chars().skip(start_pos).take(*i - start_pos).collect())
    } else { 

        // unit component
    }
    
        
    //Err(String::from("Not implemented"))
}

#[cfg(test)]
mod tests {
    use super::*;

    #[test]
    fn next_token_test1() {
        let code = "3x + 20\n";

        assert_eq!(next_token(code, &mut 0).unwrap(), "3");

        assert_eq!(next_token(code, &mut 1).unwrap(), "x");

        assert_eq!(next_token(code, &mut 2).unwrap(), "+");
        assert_eq!(next_token(code, &mut 3).unwrap(), "+");

        assert_eq!(next_token(code, &mut 4).unwrap(), "20");
        assert_eq!(next_token(code, &mut 5).unwrap(), "20");
        assert_eq!(next_token(code, &mut 6).unwrap(), "0");
    }

    #[test]
    fn next_token_test2() {
        let code = "(* comment *) 1";

        assert_eq!(next_token(code, &mut 0).unwrap(), "1");
    }

    #[test]
    fn next_token_test3() {
        let code = "(* bad comment";

        assert_eq!(
            next_token(code, &mut 0).unwrap_err(),
            "Unterminated comment"
        );
    }

    #[test]
    fn next_token_test4() {
        let code = "'name";

        assert_eq!(
            next_token(code, &mut 0).unwrap_err(),
            "Unterminated named identifier"
        );
    }

    #[test]
    fn next_token_test5() {
        let code = "3x + 'myNamedVar' - 801 * 2 = 12";
        let mut i: usize = 0;

        assert_eq!(next_token(code, &mut i).unwrap(), "3");
        assert_eq!(next_token(code, &mut i).unwrap(), "x");
        assert_eq!(next_token(code, &mut i).unwrap(), "+");
        assert_eq!(next_token(code, &mut i).unwrap(), "'myNamedVar'");
        assert_eq!(next_token(code, &mut i).unwrap(), "-");
        assert_eq!(next_token(code, &mut i).unwrap(), "801");
        assert_eq!(next_token(code, &mut i).unwrap(), "*");
        assert_eq!(next_token(code, &mut i).unwrap(), "2");
        assert_eq!(next_token(code, &mut i).unwrap(), "=");
        assert_eq!(next_token(code, &mut i).unwrap(), "12");
    }

    #[test]
    fn next_token_test6() {
        let code = "≤ ≥ ≠";

        let mut i: usize = 0;

        assert_eq!(next_token(code, &mut i).unwrap(), "<=");
        assert_eq!(next_token(code, &mut i).unwrap(), ">=");
        assert_eq!(next_token(code, &mut i).unwrap(), "<>");
    }

    #[test]
    fn next_token_test7() {
        let code = "------------------------";

        assert_eq!(next_token(code, &mut 0).unwrap(), "----------");
    }

    #[test]
    fn next_token_test8() {
        let code = "(* (* nested comment *) *) 5";

        assert_eq!(next_token(code, &mut 0).unwrap(), "5");
    }

    #[test]
    fn next_token_test9() {
        let code = "(* comment1 *) (* comment2 *) 5";

        assert_eq!(next_token(code, &mut 0).unwrap(), "5");
    }

    #[test]
    fn next_token_test10() {
        let code = "1.73 + 1.8 * .9 * 1.749.3";

        let mut i: usize = 0;

        assert_eq!(next_token(code, &mut i).unwrap(), "1.73");
        assert_eq!(next_token(code, &mut i).unwrap(), "+");
        assert_eq!(next_token(code, &mut i).unwrap(), "1.8");
        assert_eq!(next_token(code, &mut i).unwrap(), "*");
        assert_eq!(next_token(code, &mut i).unwrap(), ".9");
        assert_eq!(next_token(code, &mut i).unwrap(), "*");
        assert_eq!(next_token(code, &mut i).unwrap(), "1.749");
        assert_eq!(next_token(code, &mut i).unwrap(), ".3");
    }

    #[test]
    fn next_unit_token_test1() {
        let code = "(* comment *) kg";

        assert_eq!(next_token(code, &mut 0).unwrap(), "kg");
    }

    #[test]
    fn next_unit_token_test2() {
        let code = "(* bad comment";

        assert_eq!(
            next_token(code, &mut 0).unwrap_err(),
            "Unterminated comment"
        );
    }

    #[test]
    fn next_unit_token_test3() {
        let code = "kg m/s^2";
        let mut i: usize = 0;

        assert_eq!(next_token(code, &mut i).unwrap(), "kg");
        assert_eq!(next_token(code, &mut i).unwrap(), "m");
        assert_eq!(next_token(code, &mut i).unwrap(), "/");
        assert_eq!(next_token(code, &mut i).unwrap(), "s");
        assert_eq!(next_token(code, &mut i).unwrap(), "^");
        assert_eq!(next_token(code, &mut i).unwrap(), "2");
    }

    #[test]
    fn next_unit_token_test4() {
        let code = "kilogram meter/second^2";
        let mut i: usize = 0;

        assert_eq!(next_token(code, &mut i).unwrap(), "kilogram");
        assert_eq!(next_token(code, &mut i).unwrap(), "meter");
        assert_eq!(next_token(code, &mut i).unwrap(), "/");
        assert_eq!(next_token(code, &mut i).unwrap(), "second");
        assert_eq!(next_token(code, &mut i).unwrap(), "^");
        assert_eq!(next_token(code, &mut i).unwrap(), "2");
    }

    #[test]
    fn next_unit_token_test5() {
        let code = "kg^2μm^3";
        let mut i: usize = 0;

        assert_eq!(next_token(code, &mut i).unwrap(), "kg");
        assert_eq!(next_token(code, &mut i).unwrap(), "^");
        assert_eq!(next_token(code, &mut i).unwrap(), "2");
        assert_eq!(next_token(code, &mut i).unwrap(), "μm");
        assert_eq!(next_token(code, &mut i).unwrap(), "^");
        assert_eq!(next_token(code, &mut i).unwrap(), "3");
    }
}<|MERGE_RESOLUTION|>--- conflicted
+++ resolved
@@ -175,11 +175,15 @@
 /// * "Unterminated comment" - A comment (starting with '(*' ) had no ending ( '*)' )
 /// * "Unexpected symbol" - A symbol was found that is unknown to the grammar
 ///
-<<<<<<< HEAD
+ 
 fn next_unit_token(code: &str, i: &mut usize) -> Result<String, String> {
     // TODO - implement function 
     
      let code_length = code.chars().count();
+
+pub fn next_unit_token(_code: &str, _i: &mut usize) -> Result<String, String> {
+    // TODO - implement function
+
 
       if *i >= code_length {
           return Err(String::from("Not found"));
@@ -209,10 +213,6 @@
               return Err(String::from("Not found"));
           }
       }
-=======
-pub fn next_unit_token(_code: &str, _i: &mut usize) -> Result<String, String> {
-    // TODO - implement function
->>>>>>> a680c56f
 
     let start_pos = *i;
     
